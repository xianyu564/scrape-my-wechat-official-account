#!/usr/bin/env python3
"""
Statistical analysis: frequency, TF-IDF, Zipf's law, Heaps' law, lexical metrics
"""

import math
import warnings
from collections import Counter
from typing import Any, Dict, List, Optional, Tuple

import numpy as np
import pandas as pd
from scipy import stats
from sklearn.feature_extraction.text import TfidfVectorizer
<<<<<<< HEAD
from typing import List, Dict, Tuple, Counter as CounterType, Any, Optional
from collections import Counter
import warnings
from concurrent.futures import ProcessPoolExecutor
from functools import lru_cache
import time
from tqdm import tqdm
=======
>>>>>>> 296a43c0


def calculate_frequencies(corpus_tokens: List[List[str]]) -> Counter:
    """
    Calculate overall term frequencies
    
    Args:
        corpus_tokens: List of tokenized documents
        
    Returns:
        Counter: Overall term frequencies
    """
    overall_counter = Counter()
    for tokens in corpus_tokens:
        overall_counter.update(tokens)

    return overall_counter


def calculate_frequencies_by_year(corpus_by_year: Dict[str, List[List[str]]]) -> Dict[str, Counter]:
    """
    Calculate term frequencies by year
    
    Args:
        corpus_by_year: Tokenized documents grouped by year
        
    Returns:
        Dict[str, Counter]: Frequencies by year
    """
    freq_by_year = {}

    for year, year_tokens in corpus_by_year.items():
        year_counter = Counter()
        for tokens in year_tokens:
            year_counter.update(tokens)
        freq_by_year[year] = year_counter

    return freq_by_year


def calculate_tfidf(texts_by_year: Dict[str, List[str]],
                   tokenizer_func,
                   min_df: int = 1,
                   max_df: float = 0.98,
                   max_features: Optional[int] = None,
                   topk: int = 100) -> pd.DataFrame:
    """
    Calculate TF-IDF scores using scikit-learn with pre-tokenized input and progress tracking
    Properly handles pre-tokenized data by bypassing sklearn's default preprocessing
    
    Args:
        texts_by_year: Raw texts grouped by year
        tokenizer_func: Tokenization function that returns List[str]
        min_df: Minimum document frequency
        max_df: Maximum document frequency  
        max_features: Maximum number of features
        topk: Top K terms per year
        
    Returns:
        pd.DataFrame: TF-IDF results with columns [year, word, score]
    """
    if not texts_by_year:
        return pd.DataFrame(columns=['year', 'word', 'score'])

    print(f"🔍 Calculating TF-IDF: min_df={min_df}, max_df={max_df}")

    results = []

    # Define custom preprocessor and tokenizer that bypass sklearn's default behavior
    def identity_preprocessor(doc):
        """Identity preprocessor - return document as-is"""
        return doc

    def identity_tokenizer(doc):
        """Identity tokenizer - assume doc is already tokenized"""
        if isinstance(doc, list):
            return doc
        elif isinstance(doc, str):
            # If string, apply our tokenizer
            return tokenizer_func(doc)
        else:
            return []

    try:
        # Add progress tracking for years
        years = list(texts_by_year.keys())
        for year in tqdm(years, desc="Processing years for TF-IDF"):
            texts = texts_by_year[year]
            if not texts:
                continue

            try:
                # Pre-tokenize all texts for this year with progress
                print(f"   📝 Tokenizing {len(texts)} documents for {year}...")
                tokenized_texts = []
                
                # Use tqdm for tokenization if there are many texts
                text_iterator = tqdm(texts, desc=f"Tokenizing {year}", 
                                   disable=len(texts) < 50, leave=False)
                
                for text in text_iterator:
                    tokens = tokenizer_func(text)
                    if tokens:  # Only include non-empty tokenizations
                        tokenized_texts.append(tokens)

                if not tokenized_texts:
                    continue
<<<<<<< HEAD
                
                print(f"   🔢 Computing TF-IDF for {len(tokenized_texts)} documents...")
                
=======

>>>>>>> 296a43c0
                # Create TF-IDF vectorizer with custom functions to avoid preprocessing issues
                vectorizer = TfidfVectorizer(
                    analyzer="word",                     # Use word-level analysis
                    preprocessor=identity_preprocessor,  # Don't modify input  
                    tokenizer=identity_tokenizer,        # Use pre-tokenized input
                    lowercase=False,                     # Don't lowercase (already handled)
                    min_df=min_df,
                    max_df=max_df,
                    max_features=max_features,
                    stop_words=None,                     # Already handled in tokenizer
                    token_pattern=None                   # Use custom tokenizer
                )

                # Fit and transform pre-tokenized texts
                tfidf_matrix = vectorizer.fit_transform(tokenized_texts)
                feature_names = vectorizer.get_feature_names_out()

                # Calculate mean TF-IDF scores for each term
                mean_scores = np.mean(tfidf_matrix.toarray(), axis=0)

                # Get top K terms
                top_indices = np.argsort(mean_scores)[-topk:][::-1]

                for idx in top_indices:
                    if mean_scores[idx] > 0:  # Only include terms with positive scores
                        results.append({
                            'year': year,
                            'word': feature_names[idx],
                            'score': mean_scores[idx]
                        })

            except Exception as e:
                warnings.warn(f"TF-IDF calculation failed for year {year}: {e}")
                continue

    except Exception as e:
        warnings.warn(f"TF-IDF vectorizer setup failed: {e}")
        return pd.DataFrame(columns=['year', 'word', 'score'])

    print(f"✅ TF-IDF complete: {len(results)} term-year pairs")
    return pd.DataFrame(results)


def top_tfidf_terms(tfidf_results: pd.DataFrame, by: str = "year", k: int = 50) -> Dict[str, List[Tuple[str, float]]]:
    """
    Get top TF-IDF terms by year or overall
    
    Args:
        tfidf_results: TF-IDF DataFrame from calculate_tfidf
        by: "year" or "overall" 
        k: Number of top terms to return
        
    Returns:
        Dict: Top terms by category
    """
    if tfidf_results.empty:
        return {}

    if by == "year":
        # Group by year and get top terms
        top_terms = {}
        for year in tfidf_results['year'].unique():
            year_data = tfidf_results[tfidf_results['year'] == year]
            top_year = year_data.nlargest(k, 'score')
            top_terms[year] = list(zip(top_year['word'], top_year['score']))
        return top_terms

    elif by == "overall":
        # Aggregate scores across years and get top terms
        overall_scores = tfidf_results.groupby('word')['score'].mean().reset_index()
        top_overall = overall_scores.nlargest(k, 'score')
        return {"overall": list(zip(top_overall['word'], top_overall['score']))}

    else:
        raise ValueError(f"Unknown 'by' parameter: {by}. Use 'year' or 'overall'.")


def calculate_lexical_metrics(corpus_tokens: List[List[str]],
                             stopwords_zh: Optional[set] = None,
                             stopwords_en: Optional[set] = None) -> Dict[str, float]:
    """
    Calculate lexical diversity and complexity metrics
    
    Args:
        corpus_tokens: List of tokenized documents
        stopwords_zh: Chinese stopwords set
        stopwords_en: English stopwords set
        
    Returns:
        Dict: Lexical metrics including TTR, Maas TTR, lexical density, etc.
    """
    if not corpus_tokens:
        return {
            'ttr': 0.0, 'maas_ttr': 0.0, 'lexical_density': 0.0,
            'content_function_ratio': 0.0, 'total_tokens': 0, 'unique_tokens': 0
        }
<<<<<<< HEAD
    
    # Flatten tokens efficiently using itertools
    from itertools import chain
    all_tokens = list(chain.from_iterable(corpus_tokens))
    
=======

    # Flatten tokens
    all_tokens = []
    for tokens in corpus_tokens:
        all_tokens.extend(tokens)

>>>>>>> 296a43c0
    if not all_tokens:
        return {
            'ttr': 0.0, 'maas_ttr': 0.0, 'lexical_density': 0.0,
            'content_function_ratio': 0.0, 'total_tokens': 0, 'unique_tokens': 0
        }

    total_tokens = len(all_tokens)
    unique_tokens = len(set(all_tokens))

    # Basic Type-Token Ratio
    ttr = unique_tokens / total_tokens if total_tokens > 0 else 0.0

    # Maas TTR: more stable for varying text lengths
    # Maas = (log(total) - log(unique)) / (log(total))^2
    if total_tokens > 1 and unique_tokens > 1:
        log_total = math.log(total_tokens)
        log_unique = math.log(unique_tokens)
        maas_ttr = (log_total - log_unique) / (log_total ** 2)
    else:
        maas_ttr = 0.0
<<<<<<< HEAD
    
    # Optimized lexical density calculation
    # Combine stopwords into a single set for faster lookup
=======

    # Lexical density: content words / total words
    # Separate content words from function words using stopwords
>>>>>>> 296a43c0
    stopwords = set()
    if stopwords_zh:
        stopwords.update(stopwords_zh)
    if stopwords_en:
        stopwords.update(stopwords_en)

    if stopwords:
<<<<<<< HEAD
        # Count content and function words in a single pass
        content_word_count = 0
        function_word_count = 0
        
        for token in all_tokens:
            if token.lower() in stopwords or token in stopwords:
                function_word_count += 1
            else:
                content_word_count += 1
        
        lexical_density = content_word_count / total_tokens if total_tokens > 0 else 0.0
        content_function_ratio = content_word_count / function_word_count if function_word_count > 0 else float('inf')
=======
        content_words = [token for token in all_tokens if token.lower() not in stopwords and token not in stopwords]
        function_words = [token for token in all_tokens if token.lower() in stopwords or token in stopwords]

        lexical_density = len(content_words) / total_tokens if total_tokens > 0 else 0.0
        content_function_ratio = len(content_words) / len(function_words) if function_words else float('inf')
>>>>>>> 296a43c0
    else:
        # If no stopwords provided, assume all words are content words
        lexical_density = 1.0
        content_function_ratio = float('inf')

    return {
        'ttr': ttr,
        'maas_ttr': maas_ttr,
        'lexical_density': lexical_density,
        'content_function_ratio': content_function_ratio,
        'total_tokens': total_tokens,
        'unique_tokens': unique_tokens
    }


def analyze_zipf_law(frequencies: Counter) -> Dict[str, float]:
    """
    Analyze Zipf's law: rank-frequency relationship
    
    Args:
        frequencies: Term frequency counter
        
    Returns:
        Dict: Zipf analysis results (slope, r_squared, etc.)
    """
    if not frequencies:
        return {'slope': 0, 'r_squared': 0, 'intercept': 0}

    # Sort by frequency (descending)
    sorted_freqs = sorted(frequencies.values(), reverse=True)

    if len(sorted_freqs) < 10:  # Need minimum data points
        return {'slope': 0, 'r_squared': 0, 'intercept': 0}

    # Create rank and frequency arrays (log scale)
    ranks = np.arange(1, len(sorted_freqs) + 1)
    freqs = np.array(sorted_freqs)

    # Filter out zero frequencies
    valid_indices = freqs > 0
    ranks = ranks[valid_indices]
    freqs = freqs[valid_indices]

    if len(ranks) < 10:
        return {'slope': 0, 'r_squared': 0, 'intercept': 0}

    # Log-log regression: log(freq) = a * log(rank) + b
    log_ranks = np.log(ranks)
    log_freqs = np.log(freqs)

    try:
        slope, intercept, r_value, p_value, std_err = stats.linregress(log_ranks, log_freqs)

        return {
            'slope': slope,
            'intercept': intercept,
            'r_squared': r_value ** 2,
            'p_value': p_value,
            'std_err': std_err,
            'total_terms': len(frequencies),
            'valid_terms': len(ranks)
        }
    except Exception as e:
        warnings.warn(f"Zipf analysis failed: {e}")
        return {'slope': 0, 'r_squared': 0, 'intercept': 0}


def analyze_heaps_law(corpus_tokens: List[List[str]]) -> Dict[str, float]:
    """
    Analyze Heaps' law: vocabulary growth with corpus size
    V = K * n^β where V=vocabulary size, n=corpus size
    Includes bootstrap confidence interval estimation
    
    Args:
        corpus_tokens: List of tokenized documents
        
    Returns:
        Dict: Heaps analysis results (K, beta, r_squared, confidence intervals)
    """
    if not corpus_tokens:
<<<<<<< HEAD
        return {'K': 0, 'beta': 0, 'r_squared': 0, 'confidence_lower': 0, 'confidence_upper': 0}
    
=======
        return {'K': 0, 'beta': 0, 'r_squared': 0}

>>>>>>> 296a43c0
    # Calculate cumulative vocabulary size
    vocabulary = set()
    corpus_sizes = []
    vocab_sizes = []

    total_tokens = 0
    for tokens in corpus_tokens:
        total_tokens += len(tokens)
        vocabulary.update(tokens)

        corpus_sizes.append(total_tokens)
        vocab_sizes.append(len(vocabulary))
<<<<<<< HEAD
    
    # Adaptive threshold for small datasets
    min_points = min(10, max(3, len(corpus_sizes) // 2))
    if len(corpus_sizes) < min_points:
        # Return degraded result for very small datasets
        final_ttr = len(vocabulary) / total_tokens if total_tokens > 0 else 0
        return {
            'K': 0, 'beta': 0, 'r_squared': 0, 
            'confidence_lower': 0, 'confidence_upper': 0,
            'total_documents': len(corpus_tokens),
            'final_corpus_size': total_tokens,
            'final_vocab_size': len(vocabulary),
            'final_ttr': final_ttr,
            'warning': f'Insufficient data points ({len(corpus_sizes)}) for reliable Heaps analysis'
        }
    
=======

    if len(corpus_sizes) < 10:
        return {'K': 0, 'beta': 0, 'r_squared': 0}

>>>>>>> 296a43c0
    # Convert to numpy arrays
    n = np.array(corpus_sizes)
    V = np.array(vocab_sizes)

    # Filter out zeros and small values
    valid_indices = (n > 0) & (V > 0)
    n = n[valid_indices]
    V = V[valid_indices]
<<<<<<< HEAD
    
    if len(n) < min_points:
        final_ttr = len(vocabulary) / total_tokens if total_tokens > 0 else 0
        return {
            'K': 0, 'beta': 0, 'r_squared': 0,
            'confidence_lower': 0, 'confidence_upper': 0,
            'total_documents': len(corpus_tokens),
            'final_corpus_size': total_tokens,
            'final_vocab_size': len(vocabulary),
            'final_ttr': final_ttr,
            'warning': f'Insufficient valid data points ({len(n)}) for reliable Heaps analysis'
        }
    
=======

    if len(n) < 10:
        return {'K': 0, 'beta': 0, 'r_squared': 0}

>>>>>>> 296a43c0
    # Log-log regression: log(V) = log(K) + β * log(n)
    log_n = np.log(n)
    log_V = np.log(V)

    try:
        beta, log_K, r_value, p_value, std_err = stats.linregress(log_n, log_V)
        K = math.exp(log_K)
<<<<<<< HEAD
        
        # Bootstrap confidence interval estimation
        confidence_lower, confidence_upper = _bootstrap_heaps_confidence(log_n, log_V, n_bootstrap=100)
        
        final_ttr = len(vocabulary) / total_tokens if total_tokens > 0 else 0
        
        result = {
=======

        return {
>>>>>>> 296a43c0
            'K': K,
            'beta': beta,
            'r_squared': r_value ** 2,
            'p_value': p_value,
            'std_err': std_err,
            'confidence_lower': confidence_lower,
            'confidence_upper': confidence_upper,
            'total_documents': len(corpus_tokens),
            'final_corpus_size': corpus_sizes[-1],
            'final_vocab_size': vocab_sizes[-1],
            'final_ttr': final_ttr,
            'valid_points': len(n)
        }
        
        # Add warning for small datasets
        if len(n) < 10:
            result['warning'] = f'Small dataset ({len(n)} points) may affect reliability of Heaps law estimation'
            
        return result
        
    except Exception as e:
        warnings.warn(f"Heaps analysis failed: {e}")
        final_ttr = len(vocabulary) / total_tokens if total_tokens > 0 else 0
        return {
            'K': 0, 'beta': 0, 'r_squared': 0,
            'confidence_lower': 0, 'confidence_upper': 0,
            'total_documents': len(corpus_tokens),
            'final_corpus_size': total_tokens,
            'final_vocab_size': len(vocabulary),
            'final_ttr': final_ttr,
            'error': str(e)
        }


def _bootstrap_heaps_confidence(log_n: np.ndarray, log_V: np.ndarray, 
                               n_bootstrap: int = 100, confidence_level: float = 0.95) -> Tuple[float, float]:
    """
    Bootstrap confidence interval for Heaps law parameters with parallel processing
    
    Args:
        log_n: Log corpus sizes
        log_V: Log vocabulary sizes
        n_bootstrap: Number of bootstrap samples
        confidence_level: Confidence level (default 0.95 for 95% CI)
    
    Returns:
        Tuple[float, float]: Lower and upper confidence bounds for beta parameter
    """
    if len(log_n) < 3:
        return 0.0, 0.0
    
    def _single_bootstrap_sample(seed: int) -> Optional[float]:
        """Single bootstrap sample calculation"""
        np.random.seed(seed)
        indices = np.random.choice(len(log_n), size=len(log_n), replace=True)
        boot_log_n = log_n[indices]
        boot_log_V = log_V[indices]
        
        try:
            beta, _, _, _, _ = stats.linregress(boot_log_n, boot_log_V)
            return beta
        except:
            return None
    
    # Use parallel processing for large bootstrap samples
    if n_bootstrap > 50:
        # Use ProcessPoolExecutor for CPU-bound bootstrap calculations
        with ProcessPoolExecutor(max_workers=min(4, n_bootstrap // 10)) as executor:
            seeds = range(42, 42 + n_bootstrap)  # Deterministic seeds for reproducibility
            
            # Submit all tasks
            futures = [executor.submit(_single_bootstrap_sample, seed) for seed in seeds]
            
            # Collect results with progress bar
            bootstrap_betas = []
            for future in tqdm(futures, desc="Bootstrap sampling", disable=n_bootstrap < 200):
                try:
                    result = future.result(timeout=1.0)  # 1 second timeout per sample
                    if result is not None:
                        bootstrap_betas.append(result)
                except:
                    continue
    else:
        # Sequential processing for small bootstrap samples
        np.random.seed(42)  # For reproducibility
        bootstrap_betas = []
        
        for i in range(n_bootstrap):
            # Resample with replacement
            indices = np.random.choice(len(log_n), size=len(log_n), replace=True)
            boot_log_n = log_n[indices]
            boot_log_V = log_V[indices]
            
            try:
                beta, _, _, _, _ = stats.linregress(boot_log_n, boot_log_V)
                bootstrap_betas.append(beta)
            except:
                continue
    
    if not bootstrap_betas:
        return 0.0, 0.0
    
    # Calculate confidence interval
    alpha = 1 - confidence_level
    lower_percentile = (alpha / 2) * 100
    upper_percentile = (1 - alpha / 2) * 100
    
    confidence_lower = np.percentile(bootstrap_betas, lower_percentile)
    confidence_upper = np.percentile(bootstrap_betas, upper_percentile)
    
    return confidence_lower, confidence_upper



def get_year_over_year_growth(freq_by_year: Dict[str, Counter], topk: int = 20) -> List[Dict[str, Any]]:
    """
    Calculate year-over-year word frequency growth
    
    Args:
        freq_by_year: Frequencies by year
        topk: Top K growing terms
        
    Returns:
        List[Dict]: YoY growth data
    """
    if len(freq_by_year) < 2:
        return []

    years = sorted(freq_by_year.keys())
    growth_data = []

    for i in range(1, len(years)):
        prev_year = years[i-1]
        curr_year = years[i]

        prev_freq = freq_by_year[prev_year]
        curr_freq = freq_by_year[curr_year]

        # Calculate growth for each word
        word_growth = {}
        for word in set(prev_freq.keys()) | set(curr_freq.keys()):
            prev_count = prev_freq.get(word, 0)
            curr_count = curr_freq.get(word, 0)
            growth = curr_count - prev_count

            if abs(growth) > 0:  # Only include words with change
                word_growth[word] = {
                    'word': word,
                    'prev_year': prev_year,
                    'curr_year': curr_year,
                    'prev_count': prev_count,
                    'curr_count': curr_count,
                    'growth': growth
                }

        # Sort by growth and take top K
        sorted_growth = sorted(word_growth.values(), key=lambda x: x['growth'], reverse=True)
        growth_data.extend(sorted_growth[:topk])

    return growth_data


def _is_content_word(token: str) -> bool:
    """Check if token is likely a content word (simplified heuristic)"""
    if not token:
        return False

    # Chinese content words (heuristic: meaningful single characters)
    if len(token) == 1 and '\u4e00' <= token <= '\u9fff':
        # Common meaningful single Chinese characters
        content_chars = {'人', '心', '光', '火', '爱', '情', '美', '善', '真', '智', '慧'}
        return token in content_chars

    # Multi-character words are likely content words
    return len(token) > 1


def save_summary_stats(freq_overall: Counter,
                      freq_by_year: Dict[str, Counter],
                      tfidf_results: pd.DataFrame,
                      zipf_results: Dict[str, float],
                      heaps_results: Dict[str, float],
                      lexical_metrics: Dict[str, float],
                      ngram_stats: Dict[str, int],
                      output_path: str) -> None:
    """
    Save comprehensive summary statistics to JSON
    
    Args:
        freq_overall: Overall frequencies
        freq_by_year: Frequencies by year
        tfidf_results: TF-IDF results DataFrame
        zipf_results: Zipf law analysis results
        heaps_results: Heaps law analysis results  
        lexical_metrics: Lexical diversity metrics
        ngram_stats: N-gram distribution statistics
        output_path: Output JSON file path
    """
    import json

    summary = {
        'overall_stats': {
            'total_unique_words': len(freq_overall),
            'total_word_frequency': sum(freq_overall.values()),
            'top_20_words': [{'word': word, 'freq': freq}
                           for word, freq in freq_overall.most_common(20)]
        },
        'yearly_stats': {
            'years': sorted(freq_by_year.keys()),
            'words_per_year': {year: len(counter) for year, counter in freq_by_year.items()},
            'total_freq_per_year': {year: sum(counter.values()) for year, counter in freq_by_year.items()}
        },
        'tfidf_stats': {
            'total_term_year_pairs': len(tfidf_results),
            'years_with_tfidf': sorted(tfidf_results['year'].unique().tolist()) if not tfidf_results.empty else []
        },
        'zipf_analysis': zipf_results,
        'heaps_analysis': heaps_results,
        'lexical_metrics': lexical_metrics,
        'ngram_stats': ngram_stats,
        'ngram_lengths_detected': [n for n, count in ngram_stats.items()
                                 if isinstance(n, int) and count > 0] if ngram_stats else []
    }

    with open(output_path, 'w', encoding='utf-8') as f:
        json.dump(summary, f, ensure_ascii=False, indent=2)

    print(f"📊 Summary statistics saved to: {output_path}")<|MERGE_RESOLUTION|>--- conflicted
+++ resolved
@@ -12,7 +12,6 @@
 import pandas as pd
 from scipy import stats
 from sklearn.feature_extraction.text import TfidfVectorizer
-<<<<<<< HEAD
 from typing import List, Dict, Tuple, Counter as CounterType, Any, Optional
 from collections import Counter
 import warnings
@@ -20,8 +19,7 @@
 from functools import lru_cache
 import time
 from tqdm import tqdm
-=======
->>>>>>> 296a43c0
+
 
 
 def calculate_frequencies(corpus_tokens: List[List[str]]) -> Counter:
@@ -129,13 +127,10 @@
 
                 if not tokenized_texts:
                     continue
-<<<<<<< HEAD
                 
                 print(f"   🔢 Computing TF-IDF for {len(tokenized_texts)} documents...")
                 
-=======
-
->>>>>>> 296a43c0
+
                 # Create TF-IDF vectorizer with custom functions to avoid preprocessing issues
                 vectorizer = TfidfVectorizer(
                     analyzer="word",                     # Use word-level analysis
@@ -232,20 +227,12 @@
             'ttr': 0.0, 'maas_ttr': 0.0, 'lexical_density': 0.0,
             'content_function_ratio': 0.0, 'total_tokens': 0, 'unique_tokens': 0
         }
-<<<<<<< HEAD
-    
-    # Flatten tokens efficiently using itertools
-    from itertools import chain
-    all_tokens = list(chain.from_iterable(corpus_tokens))
-    
-=======
 
     # Flatten tokens
     all_tokens = []
     for tokens in corpus_tokens:
         all_tokens.extend(tokens)
 
->>>>>>> 296a43c0
     if not all_tokens:
         return {
             'ttr': 0.0, 'maas_ttr': 0.0, 'lexical_density': 0.0,
@@ -266,15 +253,10 @@
         maas_ttr = (log_total - log_unique) / (log_total ** 2)
     else:
         maas_ttr = 0.0
-<<<<<<< HEAD
     
     # Optimized lexical density calculation
     # Combine stopwords into a single set for faster lookup
-=======
-
-    # Lexical density: content words / total words
-    # Separate content words from function words using stopwords
->>>>>>> 296a43c0
+
     stopwords = set()
     if stopwords_zh:
         stopwords.update(stopwords_zh)
@@ -282,7 +264,6 @@
         stopwords.update(stopwords_en)
 
     if stopwords:
-<<<<<<< HEAD
         # Count content and function words in a single pass
         content_word_count = 0
         function_word_count = 0
@@ -295,13 +276,7 @@
         
         lexical_density = content_word_count / total_tokens if total_tokens > 0 else 0.0
         content_function_ratio = content_word_count / function_word_count if function_word_count > 0 else float('inf')
-=======
-        content_words = [token for token in all_tokens if token.lower() not in stopwords and token not in stopwords]
-        function_words = [token for token in all_tokens if token.lower() in stopwords or token in stopwords]
-
-        lexical_density = len(content_words) / total_tokens if total_tokens > 0 else 0.0
-        content_function_ratio = len(content_words) / len(function_words) if function_words else float('inf')
->>>>>>> 296a43c0
+
     else:
         # If no stopwords provided, assume all words are content words
         lexical_density = 1.0
@@ -382,13 +357,9 @@
         Dict: Heaps analysis results (K, beta, r_squared, confidence intervals)
     """
     if not corpus_tokens:
-<<<<<<< HEAD
         return {'K': 0, 'beta': 0, 'r_squared': 0, 'confidence_lower': 0, 'confidence_upper': 0}
     
-=======
-        return {'K': 0, 'beta': 0, 'r_squared': 0}
-
->>>>>>> 296a43c0
+
     # Calculate cumulative vocabulary size
     vocabulary = set()
     corpus_sizes = []
@@ -401,7 +372,6 @@
 
         corpus_sizes.append(total_tokens)
         vocab_sizes.append(len(vocabulary))
-<<<<<<< HEAD
     
     # Adaptive threshold for small datasets
     min_points = min(10, max(3, len(corpus_sizes) // 2))
@@ -418,12 +388,7 @@
             'warning': f'Insufficient data points ({len(corpus_sizes)}) for reliable Heaps analysis'
         }
     
-=======
-
-    if len(corpus_sizes) < 10:
-        return {'K': 0, 'beta': 0, 'r_squared': 0}
-
->>>>>>> 296a43c0
+
     # Convert to numpy arrays
     n = np.array(corpus_sizes)
     V = np.array(vocab_sizes)
@@ -432,7 +397,6 @@
     valid_indices = (n > 0) & (V > 0)
     n = n[valid_indices]
     V = V[valid_indices]
-<<<<<<< HEAD
     
     if len(n) < min_points:
         final_ttr = len(vocabulary) / total_tokens if total_tokens > 0 else 0
@@ -446,12 +410,7 @@
             'warning': f'Insufficient valid data points ({len(n)}) for reliable Heaps analysis'
         }
     
-=======
-
-    if len(n) < 10:
-        return {'K': 0, 'beta': 0, 'r_squared': 0}
-
->>>>>>> 296a43c0
+
     # Log-log regression: log(V) = log(K) + β * log(n)
     log_n = np.log(n)
     log_V = np.log(V)
@@ -459,7 +418,6 @@
     try:
         beta, log_K, r_value, p_value, std_err = stats.linregress(log_n, log_V)
         K = math.exp(log_K)
-<<<<<<< HEAD
         
         # Bootstrap confidence interval estimation
         confidence_lower, confidence_upper = _bootstrap_heaps_confidence(log_n, log_V, n_bootstrap=100)
@@ -467,10 +425,7 @@
         final_ttr = len(vocabulary) / total_tokens if total_tokens > 0 else 0
         
         result = {
-=======
-
-        return {
->>>>>>> 296a43c0
+
             'K': K,
             'beta': beta,
             'r_squared': r_value ** 2,
