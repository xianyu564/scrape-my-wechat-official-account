--- conflicted
+++ resolved
@@ -32,7 +32,7 @@
 )
 from tokenizer import MixedLanguageTokenizer
 from viz import (
-<<<<<<< HEAD
+
     create_zipf_panels, create_heaps_plot, create_wordcloud,
     create_yearly_comparison_chart, create_growth_chart, COLOR_SCHEMES
 )
@@ -42,14 +42,7 @@
     calculate_advanced_metrics, calculate_complexity_metrics,
     export_analysis_results, validate_analysis_config, generate_analysis_report
 )
-=======
-    create_growth_chart,
-    create_heaps_plot,
-    create_wordcloud,
-    create_yearly_comparison_chart,
-    create_zipf_panels,
-)
->>>>>>> 296a43c0
+
 
 
 def print_and_save_config(config: Dict[str, Any], output_dir: str, 
@@ -99,13 +92,8 @@
 
     # Save to summary.json
     summary_path = os.path.join(output_dir, "summary.json")
-<<<<<<< HEAD
     summary_data = {"config": enhanced_config}
-    
-=======
-    summary_data = {"config": config}
-
->>>>>>> 296a43c0
+   
     # Load existing summary if it exists
     if os.path.exists(summary_path):
         try:
@@ -183,7 +171,6 @@
                        help='Path to Chinese font file')
     parser.add_argument('--color-scheme', choices=['nature', 'science', 'calm', 'muted', 'solar'],
                        help='Color scheme for visualizations (default: nature)')
-<<<<<<< HEAD
     
     # Performance and export options
     parser.add_argument('--export-format', choices=['json', 'csv', 'excel', 'all'], 
@@ -202,9 +189,7 @@
     parser.add_argument('--complexity-analysis', action='store_true',
                        help='Include syntactic complexity analysis')
     
-=======
-
->>>>>>> 296a43c0
+
     # Reproducibility
     parser.add_argument('--seed', type=int,
                        help='Random seed for reproducible results (default: 42)')
@@ -719,7 +704,6 @@
     # =================================================================
     # ✅ CONFIGURATION VALIDATION
     # =================================================================
-<<<<<<< HEAD
     
     print("\n🔍 Validating configuration...")
     config_flat = {
@@ -752,9 +736,7 @@
     # Memory optimization before starting
     optimize_memory()
     
-=======
-
->>>>>>> 296a43c0
+
     try:
         # Phase 1: Analysis
         if RUN_ANALYSIS:
@@ -807,7 +789,6 @@
 
         print("\n🎉 ANALYSIS COMPLETE!")
         print("=" * 70)
-<<<<<<< HEAD
         
         # Performance summary
         profiler.print_summary()
@@ -839,9 +820,6 @@
         # Final memory cleanup
         optimize_memory()
         
-=======
-
->>>>>>> 296a43c0
         if RUN_ANALYSIS and not RUN_VISUALIZATION:
             print("💡 Tip: Set --visualization to generate visuals")
         elif RUN_VISUALIZATION and not RUN_ANALYSIS:
